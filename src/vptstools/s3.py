--- conflicted
+++ resolved
@@ -127,13 +127,8 @@
         """Common setup of the S3 bucket logic"""
         return f"{self.source}/{file_output}/{self.radar_code}/{self.year}"
 
-<<<<<<< HEAD
     def s3_url_h5(self, bucket="aloftdata"):
         """Full S3 URL for the stored h5 file"""
-=======
-    def s3_url_h5(self, bucket="aloft"):
-        """Full S3 URL for the stored HDF5 file"""
->>>>>>> 52af3b75
         return (
             f"s3://{bucket}/{self.s3_path_setup('hdf5')}/"
             f"{self.month}/{self.day}/{self.file_name}"
