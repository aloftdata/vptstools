--- conflicted
+++ resolved
@@ -30,7 +30,6 @@
 
         # Run CLI command `vph5_to_vpts` with limited modified period check to 3 days
         runner = CliRunner()
-<<<<<<< HEAD
         with runner.isolated_filesystem():
 
             result = runner.invoke(cli,
@@ -55,25 +54,6 @@
             filecmp.cmp(
                 path_inventory / "nosta_vpts_20230311.csv",
                 tmp_path / "nosta_vpts_20230311.csv",
-=======
-        result = runner.invoke(cli, ["--modified-days-ago", str(3)])
-
-        # Check individual steps of the CLI command
-        assert "Create 1 daily VPTS files" in result.output
-        assert "Create 1 monthly VPTS files" in result.output
-        assert "Finished VPTS update procedure" in result.output
-        assert result.exception is None
-
-        # Compare resulting coverage file with reference coverage ---------------------
-        with open(tmp_path / "coverage.csv", "wb") as f:
-            s3_inventory.download_fileobj("aloft", "coverage.csv", f)
-        filecmp.cmp(path_inventory / "coverage.csv", tmp_path / "coverage.csv")
-
-        # Compare resulting daily file
-        with open(tmp_path / "nosta_vpts_20230311.csv", "wb") as f:
-            s3_inventory.download_fileobj(
-                "aloft", "baltrad/daily/nosta/2023/nosta_vpts_20230311.csv", f
->>>>>>> 52af3b75
             )
 
             # Compare resulting monthly file
